import os
import platform
import logging
from ctypes import (CDLL, CFUNCTYPE, Structure, c_int, c_char_p, c_void_p,
                    c_bool, c_double, POINTER, c_short)
from ctypes.util import find_library

logger = logging.getLogger(__name__)

# libngspice source code is listed before the relevant ctype structs

if os.name == 'nt':  # Windows
    # http://stackoverflow.com/a/13277363
    curr_dir_before = os.getcwd()

    drive = os.getenv("SystemDrive") or 'C:'

    # Python and DLL must both be same number of bits
    if platform.architecture()[0] == '64bit':
        spice_path = os.path.join(drive, os.sep, 'Spice64')
    elif platform.architecture()[0] == '32bit':
        spice_path = os.path.join(drive, os.sep, 'Spice')
    else:
        raise RuntimeError("Couldn't determine if Python is 32-bit or 64-bit")

    """
    https://sourceforge.net/p/ngspice/discussion/133842/thread/1cece652/#4e32/5ab8/9027
    On Windows, when environment variable SPICE_LIB_DIR is empty, ngspice
    looks in `C:\Spice64\share\ngspice\scripts`.  If the variable is not empty
    it tries `%SPICE_LIB_DIR%\scripts\spint`
    """
    if 'SPICE_DIR' in os.environ:
        spice_path = os.environ["SPICE_DIR"]

    if 'SPICE_DIR' in os.environ:
        spice_path = os.environ["SPICE_DIR"]

    if 'SPICE_LIB_DIR' not in os.environ:
<<<<<<< HEAD
        os.environ['SPICE_LIB_DIR'] = os.path.join(spice_path, 'share',
                                                   'ngspice')

    spice = CDLL(os.path.join(spice_path, 'bin', 'ngspice'))
=======
        os.environ['SPICE_LIB_DIR'] = os.path.join(spice_path, 'share', 'ngspice')

    spice = CDLL(os.path.join(spice_path, 'bin-dll', 'ngspice'))
>>>>>>> 15207f0f
    os.chdir(curr_dir_before)
else:  # Linux, etc.
    try:
        lib_location = os.environ['LIBNGSPICE']
    except KeyError:
        lib_location = find_library('ngspice')
    spice = CDLL(lib_location)

captured_output = []


@CFUNCTYPE(c_int, c_char_p, c_int, c_void_p)
def printfcn(output, _id, _ret):
    """Callback for libngspice to print a message"""
    global captured_output
    prefix, _, content = output.decode('ascii').partition(' ')
    if prefix == 'stderr':
        print("ERR: {}".format(content))
        logger.error(content)
    else:
        print("STD: {}".format(content))
        captured_output.append(content)
    return 0


@CFUNCTYPE(c_int, c_char_p, c_int, c_void_p)
def statfcn(status, _id, _ret):
    """
    Callback for libngspice to report simulation status like 'tran 5%'
    """
    print("STAT: {}".format(status.decode('ascii')))
    logger.debug(status.decode('ascii'))
    return 0


@CFUNCTYPE(c_int, c_int, c_bool, c_bool, c_int, c_void_p)
def controlled_exit(exit_status, immediate_unloading, requested_exit,
                    libngspice_id, ret):
    r = dict(exit_status=exit_status,
                      immediate_unloading=immediate_unloading,
                      requested_exit=requested_exit,
                      libngspice_id=libngspice_id, ret=ret)
    print("EXIT: {}".format(str(r)))
    logger.debug('ControlledExit',
                 r)


# typedef struct vecvalues {
# char* name; /* name of a specific vector */
# double creal; /* actual data value */
# double cimag; /* actual data value */
# bool is_scale;/* if 'name' is the scale vector */
# bool is_complex;/* if the data are complex numbers */
# } vecvalues, *pvecvalues;


class vecvalues(Structure):
    _fields_ = [
        ('name', c_char_p),
        ('creal', c_double),
        ('cimag', c_double),
        ('is_scale', c_bool),
        ('is_complex', c_bool)]


# typedef struct vecvaluesall {
# int veccount; /* number of vectors in plot */
# int vecindex; /* index of actual set of vectors. i.e. the number of accepted data points */
# pvecvalues *vecsa; /* values of actual set of vectors, indexed from 0 to veccount - 1 */
# } vecvaluesall, *pvecvaluesall;


class vecvaluesall(Structure):
    _fields_ = [
        ('veccount', c_int),
        ('vecindex', c_int),
        ('vecsa', POINTER(POINTER(vecvalues)))]


@CFUNCTYPE(c_int, POINTER(vecvaluesall), c_int, c_int, c_void_p)
def send_data(vecvaluesall_, num_structs, libngspice_id, ret):
    logger.debug('SendData', dict(vecvaluesall=vecvaluesall_,
                                  num_structs=num_structs,
                                  libngspice_id=libngspice_id,
                                  ret=ret))


# int  ngSpice_Command(char* command);
spice.ngSpice_Command.argtypes = [c_char_p]

# int ngSpice_Circ(char**)
spice.ngSpice_Circ.argtypes = [POINTER(c_char_p)]
spice.ngSpice_AllPlots.restype = POINTER(c_char_p)

spice.ngSpice_AllVecs.argtypes = [c_char_p]
spice.ngSpice_AllVecs.restype = POINTER(c_char_p)
spice.ngSpice_CurPlot.restype = c_char_p


# struct ngcomplex {
#    double cx_real;
#    double cx_imag;
# } ;

class ngcomplex(Structure):
    _fields_ = [
        ('cx_real', c_double),
        ('cx_imag', c_double)]


# /* Dvec flags. */
# enum dvec_flags {
#   VF_REAL = (1 << 0),       /* The data is real. */
#   VF_COMPLEX = (1 << 1),    /* The data is complex. */
#   VF_ACCUM = (1 << 2),      /* writedata should save this vector. */
#   VF_PLOT = (1 << 3),       /* writedata should incrementally plot it. */
#   VF_PRINT = (1 << 4),      /* writedata should print this vector. */
#   VF_MINGIVEN = (1 << 5),   /* The v_minsignal value is valid. */
#   VF_MAXGIVEN = (1 << 6),   /* The v_maxsignal value is valid. */
#   VF_PERMANENT = (1 << 7)   /* Don't garbage collect this vector. */
# };


class dvec_flags(object):
    vf_real = (1 << 0)  # The data is real.
    vf_complex = (1 << 1)  # The data is complex.
    vf_accum = (1 << 2)  # writedata should save this vector.
    vf_plot = (1 << 3)  # writedata should incrementally plot it.
    vf_print = (1 << 4)  # writedata should print this vector.
    vf_mingiven = (1 << 5)  # The v_minsignal value is valid.
    vf_maxgiven = (1 << 6)  # The v_maxsignal value is valid.
    vf_permanent = (1 << 7)  # Don't garbage collect this vector.


# /* vector info obtained from any vector in ngspice.dll.
# Allows direct access to the ngspice internal vector structure,
# as defined in include/ngspice/devc.h .*/
# typedef struct vector_info {
#    char *v_name;		/* Same as so_vname. */
#    int v_type;			/* Same as so_vtype. */
#    short v_flags;		/* Flags (a combination of VF_*). */
#    double *v_realdata;		/* Real data. */
#    ngcomplex_t *v_compdata;	/* Complex data. */
#    int v_length;		/* Length of the vector. */
# } vector_info, *pvector_info;


class vector_info(Structure):
    _fields_ = [
        ('v_name', c_char_p),
        ('v_type', c_int),
        ('v_flags', c_short),
        ('v_realdata', POINTER(c_double)),
        ('v_compdata', POINTER(ngcomplex)),
        ('v_length', c_int)]


# /* get info about a vector */
# pvector_info ngGet_Vec_Info(char* vecname);
spice.ngGet_Vec_Info.restype = POINTER(vector_info)
spice.ngGet_Vec_Info.argtypes = [c_char_p]

# Unit names for use with pint or other unit libraries
vector_type = [
    'dimensionless',  # notype = 0
    'second',  # time = 1
    'hertz',  # frequency = 2
    'volt',  # voltage = 3
    'ampere',  # current = 4
    'NotImplemented',  # output_n_dens = 5
    'NotImplemented',  # output_noise = 6
    'NotImplemented',  # input_n_dens = 7
    'NotImplemented',  # input_noise = 8
    'NotImplemented',  # pole = 9
    'NotImplemented',  # zero = 10
    'NotImplemented',  # sparam = 11
    'NotImplemented',  # temp = 12
    'ohm',  # res = 13
    'ohm',  # impedance = 14
    'siemens',  # admittance = 15
    'watt',  # power = 16
    'dimensionless'  # phase = 17
    'NotImplemented',  # db = 18
    'farad'  # capacitance = 19
    'coulomb'  # charge = 21
]


#
# enum simulation_types {
#   ...
# };
class simulation_type(object):
    notype = 0
    time = 1
    frequency = 2
    voltage = 3
    current = 4
    output_n_dens = 5
    output_noise = 6
    input_n_dens = 7
    input_noise = 8
    pole = 9
    zero = 10
    sparam = 11
    temp = 12
    res = 13
    impedance = 14
    admittance = 15
    power = 16
    phase = 17
    db = 18
    capacitance = 19
    charge = 20<|MERGE_RESOLUTION|>--- conflicted
+++ resolved
@@ -36,16 +36,9 @@
         spice_path = os.environ["SPICE_DIR"]
 
     if 'SPICE_LIB_DIR' not in os.environ:
-<<<<<<< HEAD
-        os.environ['SPICE_LIB_DIR'] = os.path.join(spice_path, 'share',
-                                                   'ngspice')
-
-    spice = CDLL(os.path.join(spice_path, 'bin', 'ngspice'))
-=======
-        os.environ['SPICE_LIB_DIR'] = os.path.join(spice_path, 'share', 'ngspice')
+       os.environ['SPICE_LIB_DIR'] = os.path.join(spice_path, 'share', 'ngspice')
 
     spice = CDLL(os.path.join(spice_path, 'bin-dll', 'ngspice'))
->>>>>>> 15207f0f
     os.chdir(curr_dir_before)
 else:  # Linux, etc.
     try:
